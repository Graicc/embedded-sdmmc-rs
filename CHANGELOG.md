--- conflicted
+++ resolved
@@ -9,13 +9,6 @@
 
 ### Changed
 
-<<<<<<< HEAD
-- Renamed `Controller` to `VolumeManager`, to better describe what it does.
-- Renamed `SdMmcSpi` to `SdCard`
-- Renamed `BlockSpi` to `AcquiredSdCard`
-
-## [Version 0.4.0](https://github.com/rust-embedded-community/embedded-sdmmc-rs/releases/tag/v0.4.0)
-=======
 - None
 
 ### Added
@@ -47,7 +40,6 @@
 - __Breaking Change__: Removed `BlockSpi` type - card initialisation now handled as an internal state variable
 
 ## [Version 0.4.0](https://github.com/rust-embedded-community/embedded-sdmmc-rs/releases/tag/v0.4.0) - 2023-01-18
->>>>>>> e08947fe
 
 ### Changes
 - Optionally use [defmt](https://github.com/knurling-rs/defmt) for logging.
